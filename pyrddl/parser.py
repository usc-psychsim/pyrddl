# This file is part of pyrddl.

# pyrddl is free software: you can redistribute it and/or modify
# it under the terms of the GNU General Public License as published by
# the Free Software Foundation, either version 3 of the License, or
# (at your option) any later version.

# pyrddl is distributed in the hope that it will be useful,
# but WITHOUT ANY WARRANTY; without even the implied warranty of
# MERCHANTABILITY or FITNESS FOR A PARTICULAR PURPOSE.  See the
# GNU General Public License for more details.

# You should have received a copy of the GNU General Public License
# along with pyrddl. If not, see <http://www.gnu.org/licenses/>.

import logging
import os
import tempfile

from ply import lex, yacc

from pyrddl.rddl import RDDL
from pyrddl.domain import Domain
from pyrddl.nonfluents import NonFluents
from pyrddl.instance import Instance
from pyrddl.pvariable import PVariable
from pyrddl.expr import Expression
from pyrddl.cpf import CPF


alpha = r'[A-Za-z]'
digit = r'[0-9]'
idenfifier = r'(' + alpha + r')((' + alpha + r'|' + digit + r'|\-|\_)*(' + alpha + r'|' + digit + r'))?(\')?'
integer = digit + r'+'
double = digit + r'*\.' + digit + r'+'
variable = r'\?(' + alpha + r'|' + digit + r'|\-|\_)*(' + alpha + r'|' + digit + r')'
enum_value = r'\@(' + alpha + r'|' + digit + r'|\-|\_)*(' + alpha + r'|' + digit + r')'


class RDDLlex(object):

    def __init__(self):
        self.reserved = {
            'domain': 'DOMAIN',
            'instance': 'INSTANCE',
            'horizon': 'HORIZON',
            'discount': 'DISCOUNT',
            'objects': 'OBJECTS',
            'init-state': 'INIT_STATE',
            'requirements': 'REQUIREMENTS',
            'state-action-constraints': 'STATE_ACTION_CONSTRAINTS',
            'action-preconditions': 'ACTION_PRECONDITIONS',
            'state-invariants': 'STATE_INVARIANTS',
            'types': 'TYPES',
            'object': 'OBJECT',
            'bool': 'BOOL',
            'int': 'INT',
            'real': 'REAL',
            'neg-inf': 'NEG_INF',
            'pos-inf': 'POS_INF',
            'pvariables': 'PVARIABLES',
            'non-fluent': 'NON_FLUENT',
            'non-fluents': 'NON_FLUENTS',
            'state-fluent': 'STATE',
            'interm-fluent': 'INTERMEDIATE',
            'derived-fluent': 'DERIVED_FLUENT',
            'observ-fluent': 'OBSERVATION',
            'action-fluent': 'ACTION',
            'level': 'LEVEL',
            'default': 'DEFAULT',
            'max-nondef-actions': 'MAX_NONDEF_ACTIONS',
            'terminate-when': 'TERMINATE_WHEN',
            'terminal': 'TERMINAL',
            'cpfs': 'CPFS',
            'cdfs': 'CDFS',
            'reward': 'REWARD',
            'forall': 'FORALL',
            'exists': 'EXISTS',
            'true': 'TRUE',
            'false': 'FALSE',
            'if': 'IF',
            'then': 'THEN',
            'else': 'ELSE',
            'switch': 'SWITCH',
            'case': 'CASE',
            'otherwise': 'OTHERWISE',
            'KronDelta': 'KRON_DELTA',
            'DiracDelta': 'DIRAC_DELTA',
            'Uniform': 'UNIFORM',
            'Bernoulli': 'BERNOULLI',
            'Discrete': 'DISCRETE',
            'Normal': 'NORMAL',
            'Poisson': 'POISSON',
            'Exponential': 'EXPONENTIAL',
            'Weibull': 'WEIBULL',
            'Gamma': 'GAMMA',
            'Multinomial': 'MULTINOMIAL',
            'Dirichlet': 'DIRICHLET'
        }

        self.tokens = [
            'IDENT',
            'VAR',
            'ENUM_VAL',
            'INTEGER',
            'DOUBLE',
            'AND',
            'OR',
            'NOT',
            'PLUS',
            'TIMES',
            'LPAREN',
            'RPAREN',
            'LCURLY',
            'RCURLY',
            'DOT',
            'COMMA',
            'UNDERSCORE',
            'LBRACK',
            'RBRACK',
            'IMPLY',
            'EQUIV',
            'NEQ',
            'LESSEQ',
            'LESS',
            'GREATEREQ',
            'GREATER',
            'ASSIGN_EQUAL',
            'COMP_EQUAL',
            'DIV',
            'MINUS',
            'COLON',
            'SEMI',
            'DOLLAR_SIGN',
            'QUESTION',
            'AMPERSAND'
        ]
        self.tokens += list(self.reserved.values())

    t_ignore = ' \t'

    t_AND = r'\^'
    t_OR = r'\|'
    t_NOT = r'~'
    t_PLUS = r'\+'
    t_TIMES = r'\*'
    t_LPAREN = r'\('
    t_RPAREN = r'\)'
    t_LCURLY = r'\{'
    t_RCURLY = r'\}'
    t_DOT = r'\.'
    t_COMMA = r'\,'
    t_UNDERSCORE = r'\_'
    t_LBRACK = r'\['
    t_RBRACK = r'\]'
    t_IMPLY = r'=>'
    t_EQUIV = r'<=>'
    t_NEQ = r'~='
    t_LESSEQ = r'<='
    t_LESS = r'<'
    t_GREATEREQ = r'>='
    t_GREATER = r'>'
    t_ASSIGN_EQUAL = r'='
    t_COMP_EQUAL = r'=='
    t_DIV = r'/'
    t_MINUS = r'-'
    t_COLON = r':'
    t_SEMI = r';'
    t_DOLLAR_SIGN = r'\$'
    t_QUESTION = r'\?'
    t_AMPERSAND = r'\&'

    def t_newline(self, t):
        r'\n+'
        self._lexer.lineno += len(t.value)

    def t_COMMENT(self, t):
        r'//[^\r\n]*'
        pass

    @lex.TOKEN(idenfifier)
    def t_IDENT(self, t):
        t.type = self.reserved.get(t.value, 'IDENT')
        return t

    @lex.TOKEN(variable)
    def t_VAR(self, t):
        return t

    @lex.TOKEN(enum_value)
    def t_ENUM_VAL(self, t):
        return t

    @lex.TOKEN(double)
    def t_DOUBLE(self, t):
        t.value = float(t.value)
        return t

    @lex.TOKEN(integer)
    def t_INTEGER(self, t):
        t.value = int(t.value)
        return t

    def t_error(self, t):
        print("Illegal character: {} at line {}".format(t.value[0], self._lexer.lineno))
        t.lexer.skip(1)

    def build(self, **kwargs):
        self._lexer = lex.lex(object=self, **kwargs)

    def input(self, data):
        if self._lexer is None:
            self.build()
        self._lexer.input(data)

    def token(self):
        return self._lexer.token()

    def __call__(self):
        while True:
            tok = self.token()
            if not tok:
                break
            yield tok


class RDDLParser(object):

    def __init__(self, lexer=None, verbose=False):
        if lexer is None:
            self.lexer = RDDLlex()
            self.lexer.build()

        self._verbose = verbose

        self.tokens = self.lexer.tokens

        self.precedence = (
            ('left', 'IF'),
            ('left', 'ASSIGN_EQUAL'),
            ('left', 'EXISTS'),
            ('left', 'FORALL'),
            ('left', 'AGG_OPER'),
            ('left', 'EQUIV'),
            ('left', 'IMPLY'),
            ('left', 'OR'),
            ('left', 'AND', 'AMPERSAND'),
            ('left', 'NOT'),
            ('left', 'COMP_EQUAL', 'NEQ', 'LESS', 'LESSEQ', 'GREATER', 'GREATEREQ'),
            ('left', 'PLUS', 'MINUS'),
            ('left', 'TIMES', 'DIV'),
            ('right', 'UMINUS')
        )
        self.parsing_logfile = None
        self.debugging = False

    def p_rddl(self, p):
        '''rddl : rddl_block'''
        p[0] = RDDL(p[1])

    def p_rddl_block(self, p):
        '''rddl_block : rddl_block domain_block
                      | rddl_block instance_block
                      | rddl_block nonfluent_block
                      | empty'''
        if p[1] is None:
            p[0] = dict()
        else:
            name, block = p[2]
            p[1][name] = block
            p[0] = p[1]

    def p_domain_block(self, p):
        '''domain_block : DOMAIN IDENT LCURLY req_section domain_list RCURLY'''
        d = Domain(p[2], p[4], p[5])
        p[0] = ('domain', d)

    def p_req_section(self, p):
        '''req_section : REQUIREMENTS ASSIGN_EQUAL LCURLY string_list RCURLY SEMI
                       | REQUIREMENTS LCURLY string_list RCURLY SEMI
                       | empty'''
        if len(p) == 7:
            p[0] = p[4]
        elif len(p) == 6:
            p[0] = p[3]
        self._print_verbose('requirements')

    def p_domain_list(self, p):
        '''domain_list : domain_list type_section
                       | domain_list pvar_section
                       | domain_list cpf_section
                       | domain_list reward_section
                       | domain_list action_precond_section
                       | domain_list state_action_constraint_section
                       | domain_list state_invariant_section
                       | empty'''
        if p[1] is None:
            p[0] = dict()
        else:
            name, section = p[2]
            p[1][name] = section
            p[0] = p[1]

    def p_type_section(self, p):
        '''type_section : TYPES LCURLY type_list RCURLY SEMI'''
        p[0] = ('types', p[3])
        self._print_verbose('types')

    def p_type_list(self, p):
        '''type_list : type_list type_def
                     | empty'''
        if p[1] is None:
            p[0] = []
        else:
            p[1].append(p[2])
            p[0] = p[1]

    def p_type_def(self, p):
        '''type_def : IDENT COLON OBJECT SEMI
                    | IDENT COLON LCURLY enum_list RCURLY SEMI'''
        if len(p) == 5:
            p[0] = (p[1], p[3])
        elif len(p) == 7:
            p[0] = (p[1], p[4])

    def p_enum_list(self, p):
        '''enum_list : enum_list COMMA ENUM_VAL
                     | ENUM_VAL
                     | empty'''
        if p[1] is None:
            p[0] = []
        elif len(p) == 4:
            p[1].append(p[3])
            p[0] = p[1]
        elif len(p) == 2:
            p[0] = [p[1]]

    def p_pvar_section(self, p):
        '''pvar_section : PVARIABLES LCURLY pvar_list RCURLY SEMI'''
        p[0] = ('pvariables', p[3])
        self._print_verbose('pvariables')

    def p_pvar_list(self, p):
        '''pvar_list : pvar_list pvar_def
                     | empty'''
        if p[1] is None:
            p[0] = []
        else:
            p[1].append(p[2])
            p[0] = p[1]

    def p_pvar_def(self, p):
        '''pvar_def : nonfluent_def
                    | statefluent_def
                    | actionfluent_def
                    | intermfluent_def'''
        p[0] = p[1]

    def p_nonfluent_def(self, p):
        '''nonfluent_def : IDENT LPAREN param_list RPAREN COLON LCURLY NON_FLUENT COMMA type_spec COMMA DEFAULT ASSIGN_EQUAL range_const RCURLY SEMI
                         | IDENT COLON LCURLY NON_FLUENT COMMA type_spec COMMA DEFAULT ASSIGN_EQUAL range_const RCURLY SEMI'''
        if len(p) == 16:
            p[0] = PVariable(name=p[1], fluent_type='non-fluent', range_type=p[9], param_types=p[3], default=p[13])
        else:
            p[0] = PVariable(name=p[1], fluent_type='non-fluent', range_type=p[6], default=p[10])

    def p_statefluent_def(self, p):
        '''statefluent_def : IDENT LPAREN param_list RPAREN COLON LCURLY STATE COMMA type_spec COMMA DEFAULT ASSIGN_EQUAL range_const RCURLY SEMI
                           | IDENT COLON LCURLY STATE COMMA type_spec COMMA DEFAULT ASSIGN_EQUAL range_const RCURLY SEMI'''
        if len(p) == 16:
            p[0] = PVariable(name=p[1], fluent_type='state-fluent', range_type=p[9], param_types=p[3], default=p[13])
        else:
            p[0] = PVariable(name=p[1], fluent_type='state-fluent', range_type=p[6], default=p[10])

    def p_actionfluent_def(self, p):
        '''actionfluent_def : IDENT LPAREN param_list RPAREN COLON LCURLY ACTION COMMA type_spec COMMA DEFAULT ASSIGN_EQUAL range_const RCURLY SEMI
                            | IDENT COLON LCURLY ACTION COMMA type_spec COMMA DEFAULT ASSIGN_EQUAL range_const RCURLY SEMI'''
        if len(p) == 16:
            p[0] = PVariable(name=p[1], fluent_type='action-fluent', range_type=p[9], param_types=p[3], default=p[13])
        else:
            p[0] = PVariable(name=p[1], fluent_type='action-fluent', range_type=p[6], default=p[10])

    def p_intermfluent_def(self, p):
        '''intermfluent_def : IDENT LPAREN param_list RPAREN COLON LCURLY INTERMEDIATE COMMA type_spec COMMA LEVEL ASSIGN_EQUAL range_const RCURLY SEMI
                            | IDENT COLON LCURLY INTERMEDIATE COMMA type_spec COMMA LEVEL ASSIGN_EQUAL range_const RCURLY SEMI'''
        if len(p) == 16:
            p[0] = PVariable(name=p[1], fluent_type='interm-fluent', range_type=p[9], param_types=p[3], level=p[13])
        else:
            p[0] = PVariable(name=p[1], fluent_type='interm-fluent', range_type=p[6], level=p[10])

    def p_cpf_section(self, p):
        '''cpf_section : cpf_header LCURLY cpf_list RCURLY SEMI'''
        p[0] = ('cpfs', (p[1], p[3]))
        self._print_verbose('cpfs')

    def p_cpf_header(self, p):
        '''cpf_header : CPFS
                      | CDFS'''
        p[0] = p[1]

    def p_cpf_list(self, p):
        '''cpf_list : cpf_list cpf_def
                    | empty'''
        if p[1] is None:
            p[0] = []
        else:
            p[1].append(p[2])
            p[0] = p[1]

    def p_cpf_def(self, p):
        '''cpf_def : pvar_expr ASSIGN_EQUAL expr SEMI'''
        p[0] = CPF(pvar=p[1], expr=p[3])

    def p_reward_section(self, p):
        '''reward_section : REWARD ASSIGN_EQUAL expr SEMI'''
        p[0] = ('reward', p[3])
        self._print_verbose('reward')

    def p_action_precond_section(self, p):
        '''action_precond_section : ACTION_PRECONDITIONS LCURLY action_precond_list RCURLY SEMI
                                  | ACTION_PRECONDITIONS LCURLY RCURLY SEMI'''
        if len(p) == 6:
            p[0] = ('preconds', p[3])
        elif len(p) == 5:
            p[0] = ('preconds', [])
        self._print_verbose('action-preconditions')

    def p_action_precond_list(self, p):
        '''action_precond_list : action_precond_list action_precond_def
                               | action_precond_def'''
        if len(p) == 3:
            p[1].append(p[2])
            p[0] = p[1]
        elif len(p) == 2:
            p[0] = [p[1]]

    def p_action_precond_def(self, p):
        '''action_precond_def : expr SEMI'''
        p[0] = p[1]

    def p_state_action_constraint_section(self, p):
        '''state_action_constraint_section : STATE_ACTION_CONSTRAINTS LCURLY state_cons_list RCURLY SEMI
                                           | STATE_ACTION_CONSTRAINTS LCURLY RCURLY SEMI'''
        if len(p) == 6:
            p[0] = ('constraints', p[3])
        elif len(p) == 5:
            p[0] = ('constraints', [])
        self._print_verbose('state-action-constraints')

    def p_state_cons_list(self, p):
        '''state_cons_list : state_cons_list state_cons_def
                           | state_cons_def'''
        if len(p) == 3:
            p[1].append(p[2])
            p[0] = p[1]
        elif len(p) == 2:
            p[0] = [p[1]]

    def p_state_cons_def(self, p):
        '''state_cons_def : expr SEMI'''
        p[0] = p[1]

    def p_state_invariant_section(self, p):
        '''state_invariant_section : STATE_INVARIANTS LCURLY state_invariant_list RCURLY SEMI
                                   | STATE_INVARIANTS LCURLY RCURLY SEMI'''
        if len(p) == 6:
            p[0] = ('invariants', p[3])
        elif len(p) == 5:
            p[0] = ('invariants', [])
        self._print_verbose('invariants')

    def p_state_invariant_list(self, p):
        '''state_invariant_list : state_invariant_list state_invariant_def
                                | state_invariant_def'''
        if len(p) == 3:
            p[1].append(p[2])
            p[0] = p[1]
        elif len(p) == 2:
            p[0] = [p[1]]

    def p_state_invariant_def(self, p):
        '''state_invariant_def : expr SEMI'''
        p[0] = p[1]

    def p_term_list(self, p):
        '''term_list : term_list COMMA term
                     | term
                     | empty'''
        if p[1] is None:
            p[0] = []
        elif len(p) == 4:
            p[1].append(p[3])
            p[0] = p[1]
        elif len(p) == 2:
            p[0] = [p[1]]

    def p_term(self, p):
        '''term : VAR
                | ENUM_VAL
                | pvar_expr'''
        p[0] = p[1]

    def p_expr(self, p):
        '''expr : pvar_expr
                | group_expr
                | function_expr
                | relational_expr
                | boolean_expr
                | quantifier_expr
                | numerical_expr
                | aggregation_expr
                | control_expr
                | randomvar_expr'''
        p[0] = Expression(p[1])

    def p_pvar_expr(self, p):
        '''pvar_expr : IDENT LPAREN term_list RPAREN
                     | IDENT'''
        if len(p) == 2:
            p[0] = ('pvar_expr', (p[1], None))
        elif len(p) == 5:
            p[0] = ('pvar_expr', (p[1], p[3]))

    def p_group_expr(self, p):
        '''group_expr : LBRACK expr RBRACK
                      | LPAREN expr RPAREN'''
        p[0] = p[2]

    def p_function_expr(self, p):
        '''function_expr : IDENT LBRACK expr_list RBRACK'''
        p[0] = ('func', (p[1], p[3]))

    def p_relational_expr(self, p):
        '''relational_expr : expr COMP_EQUAL expr
                           | expr NEQ expr
                           | expr GREATER expr
                           | expr GREATEREQ expr
                           | expr LESS expr
                           | expr LESSEQ expr'''
        p[0] = (p[2], (p[1], p[3]))

    def p_boolean_expr(self, p):
        '''boolean_expr : expr AND expr
                        | expr AMPERSAND expr
                        | expr OR expr
                        | expr IMPLY expr
                        | expr EQUIV expr
                        | NOT expr %prec UMINUS
                        | bool_type'''
        if len(p) == 4:
            p[0] = (p[2], (p[1], p[3]))
        elif len(p) == 3:
            p[0] = (p[1], (p[2],))
        elif len(p) == 2:
            p[0] = ('boolean', p[1])

    def p_quantifier_expr(self, p):
        '''quantifier_expr : FORALL UNDERSCORE LCURLY typed_var_list RCURLY expr %prec FORALL
                           | EXISTS UNDERSCORE LCURLY typed_var_list RCURLY expr %prec EXISTS'''
        p[0] = (p[1], (*p[4], p[6]))

    def p_numerical_expr(self, p):
        '''numerical_expr : expr PLUS expr
                          | expr MINUS expr
                          | expr TIMES expr
                          | expr DIV expr
                          | MINUS expr %prec UMINUS
                          | PLUS expr %prec UMINUS
                          | INTEGER
                          | DOUBLE'''
        if len(p) == 4:
            p[0] = (p[2], (p[1], p[3]))
        elif len(p) == 3:
            p[0] = (p[1], (p[2],))
        elif len(p) == 2:
            p[0] = ('number', p[1])

    def p_aggregation_expr(self, p):
        '''aggregation_expr : IDENT UNDERSCORE LCURLY typed_var_list RCURLY expr %prec AGG_OPER'''
        p[0] = (p[1], (*p[4], p[6]))

    def p_control_expr(self, p):
        '''control_expr : IF LPAREN expr RPAREN THEN expr ELSE expr %prec IF
                        | SWITCH LPAREN term RPAREN LCURLY case_list RCURLY'''
        if len(p) == 9:
            p[0] = (p[1], (p[3], p[6], p[8]))
        elif len(p) == 8:
            p[0] = (p[1], (p[3], *p[6]))

    def p_randomvar_expr(self, p):
        '''randomvar_expr : BERNOULLI LPAREN expr RPAREN
                          | DIRAC_DELTA LPAREN expr RPAREN
                          | KRON_DELTA LPAREN expr RPAREN
                          | UNIFORM LPAREN expr COMMA expr RPAREN
                          | NORMAL LPAREN expr COMMA expr RPAREN
                          | EXPONENTIAL LPAREN expr RPAREN
                          | DISCRETE LPAREN IDENT COMMA lconst_case_list RPAREN
                          | DIRICHLET LPAREN IDENT COMMA expr RPAREN
                          | POISSON LPAREN expr RPAREN
                          | WEIBULL LPAREN expr COMMA expr RPAREN
                          | GAMMA   LPAREN expr COMMA expr RPAREN'''
        if len(p) == 7:
            if isinstance(p[5], list):
                p[0] = ('randomvar', (p[1], (('enum_type', p[3]), *p[5])))
            else:
                p[0] = ('randomvar', (p[1], (p[3], p[5])))
        elif len(p) == 5:
            p[0] = ('randomvar', (p[1], (p[3],)))

    def p_typed_var_list(self, p):
        '''typed_var_list : typed_var_list COMMA typed_var
                          | typed_var'''
        if len(p) == 4:
            p[1].append(p[3])
            p[0] = p[1]
        elif len(p) == 2:
            p[0] = [p[1]]

    def p_typed_var(self, p):
        '''typed_var : VAR COLON IDENT'''
        p[0] = ('typed_var', (p[1], p[3]))

    def p_expr_list(self, p):
        '''expr_list : expr_list COMMA expr
                     | expr'''
        if len(p) == 4:
            p[1].append(p[3])
            p[0] = p[1]
        elif len(p) == 2:
            p[0] = [p[1]]

    def p_case_list(self, p):
        '''case_list : case_list COMMA case_def
                     | case_def'''
        if len(p) == 4:
            p[1].append(p[3])
            p[0] = p[1]
        elif len(p) == 2:
            p[0] = [p[1]]

    def p_case_def(self, p):
        '''case_def : CASE term COLON expr
                    | DEFAULT COLON expr'''
        if len(p) == 5:
            p[0] = ('case', (p[2], p[4]))
        elif len(p) == 4:
            p[0] = ('default', p[3])

    def p_lconst_case_list(self, p):
        '''lconst_case_list : lconst COLON expr
                            | lconst COLON OTHERWISE
                            | lconst_case_list COMMA lconst COLON expr'''
        if len(p) == 4:
            p[0] = [('lconst', (p[1], p[3]))]
        elif len(p) == 6:
            p[1].append(('lconst', (p[3], p[5])))
            p[0] = p[1]

    def p_lconst(self, p):
        '''lconst : IDENT
                  | ENUM_VAL'''
        p[0] = p[1]

    def p_param_list(self, p):
        '''param_list : string_list'''
        p[0] = p[1]

    def p_type_spec(self, p):
        '''type_spec : IDENT
                     | INT
                     | REAL
                     | BOOL'''
        p[0] = p[1]

    def p_range_const(self, p):
        '''range_const : bool_type
                       | double_type
                       | int_type
                       | IDENT'''
        p[0] = p[1]

    def p_bool_type(self, p):
        '''bool_type : TRUE
                     | FALSE'''
        p[0] = True if p[1] == 'true' else False

    def p_double_type(self, p):
        '''double_type : DOUBLE
                       | MINUS DOUBLE
                       | POS_INF
                       | NEG_INF'''
        p[0] = p[1] if len(p) == 2 else -p[2]

    def p_int_type(self, p):
        '''int_type : INTEGER
                    | MINUS INTEGER'''
        p[0] = p[1] if len(p) == 2 else -p[2]

    def p_pos_int_type_or_pos_inf(self, p):
        '''pos_int_type_or_pos_inf : INTEGER
                                   | POS_INF'''
        p[0] = p[1]

    def p_instance_block(self, p):
        '''instance_block : INSTANCE IDENT LCURLY instance_list RCURLY'''
        inst = Instance(p[2], p[4])
        p[0] = ('instance', inst)

    def p_instance_list(self, p):
        '''instance_list : instance_list domain_section
                         | instance_list nonfluents_section
                         | instance_list objects_section
                         | instance_list init_state_section
                         | instance_list max_nondef_actions_section
                         | instance_list horizon_spec_section
                         | instance_list discount_section
                         | empty'''
        if p[1] is None:
            p[0] = dict()
        else:
            name, section = p[2]
            p[1][name] = section
            p[0] = p[1]

    def p_domain_section(self, p):
        '''domain_section : DOMAIN ASSIGN_EQUAL IDENT SEMI'''
        p[0] = ('domain', p[3])

    def p_nonfluents_section(self, p):
        '''nonfluents_section : NON_FLUENTS ASSIGN_EQUAL IDENT SEMI'''
        p[0] = ('non_fluents', p[3])
        self._print_verbose('non-fluents')

    def p_objects_section(self, p):
        '''objects_section : OBJECTS LCURLY objects_list RCURLY SEMI'''
        p[0] = ('objects', p[3])
        self._print_verbose('objects')

    def p_init_state_section(self, p):
        '''init_state_section : INIT_STATE LCURLY pvar_inst_list RCURLY SEMI'''
        p[0] = ('init_state', p[3])
        self._print_verbose('init-state')

    def p_max_nondef_actions_section(self, p):
        '''max_nondef_actions_section : MAX_NONDEF_ACTIONS ASSIGN_EQUAL pos_int_type_or_pos_inf SEMI'''
        p[0] = ('max_nondef_actions', p[3])
        self._print_verbose('max-non-def-actions')

    def p_horizon_spec_section(self, p):
        '''horizon_spec_section : HORIZON ASSIGN_EQUAL pos_int_type_or_pos_inf SEMI
                                | HORIZON ASSIGN_EQUAL TERMINATE_WHEN LPAREN expr RPAREN'''
        if len(p) == 5:
            p[0] = ('horizon', p[3])
        elif len(p) == 7:
            p[0] = ('horizon', p[5])
        self._print_verbose('horizon')

    def p_discount_section(self, p):
        '''discount_section : DISCOUNT ASSIGN_EQUAL DOUBLE SEMI'''
        p[0] = ('discount', p[3])
        self._print_verbose('discount')

    def p_nonfluent_block(self, p):
        '''nonfluent_block : NON_FLUENTS IDENT LCURLY nonfluent_list RCURLY'''
        nf = NonFluents(p[2], p[4])
        p[0] = ('non_fluents', nf)

    def p_nonfluent_list(self, p):
        '''nonfluent_list : nonfluent_list domain_section
                          | nonfluent_list objects_section
                          | nonfluent_list init_non_fluent_section
                          | empty'''
        if p[1] is None:
            p[0] = dict()
        else:
            name, section = p[2]
            p[1][name] = section
            p[0] = p[1]

    def p_init_non_fluent_section(self, p):
        '''init_non_fluent_section : NON_FLUENTS LCURLY pvar_inst_list RCURLY SEMI'''
        p[0] = ('init_non_fluent', p[3])
        self._print_verbose('init-non-fluent')

    def p_objects_list(self, p):
        '''objects_list : objects_list objects_def
                        | objects_def
                        | empty'''
        if len(p) == 3:
            p[1].append(p[2])
            p[0] = p[1]
        elif len(p) == 2:
            p[0] = [p[1]]

    def p_objects_def(self, p):
        '''objects_def : IDENT COLON LCURLY object_const_list RCURLY SEMI'''
        p[0] = (p[1], p[4])

    def p_object_const_list(self, p):
        '''object_const_list : object_const_list COMMA IDENT
                             | IDENT'''
        if len(p) == 4:
            p[1].append(p[3])
            p[0] = p[1]
        elif len(p) == 2:
            p[0] = [p[1]]

    def p_pvar_inst_list(self, p):
        '''pvar_inst_list : pvar_inst_list pvar_inst_def
                          | pvar_inst_def'''
        if len(p) == 3:
            p[1].append(p[2])
            p[0] = p[1]
        elif len(p) == 2:
            p[0] = [p[1]]

    def p_pvar_inst_def(self, p):
        '''pvar_inst_def : IDENT LPAREN lconst_list RPAREN SEMI
                         | IDENT SEMI
                         | NOT IDENT LPAREN lconst_list RPAREN SEMI
                         | NOT IDENT SEMI
                         | IDENT LPAREN lconst_list RPAREN ASSIGN_EQUAL range_const SEMI
                         | IDENT ASSIGN_EQUAL range_const SEMI'''
        if len(p) == 6:
            p[0] = ((p[1], p[3]), True)
        elif len(p) == 3:
            p[0] = ((p[1], None), True)
        elif len(p) == 7:
            p[0] = ((p[2], p[4]), False)
        elif len(p) == 4:
            p[0] = ((p[2], None), False)
        elif len(p) == 8:
            p[0] = ((p[1], p[3]), p[6])
        elif len(p) == 5:
            p[0] = ((p[1], None), p[3])

    def p_lconst_list(self, p):
        '''lconst_list : lconst_list COMMA lconst
                       | lconst'''
        if len(p) == 4:
            p[1].append(p[3])
            p[0] = p[1]
        elif len(p) == 2:
            p[0] = [p[1]]

    def p_string_list(self, p):
        '''string_list : string_list COMMA IDENT
                       | IDENT
                       | empty'''
        if p[1] is None:
            p[0] = []
        elif len(p) == 4:
            p[1].append(p[3])
            p[0] = p[1]
        elif len(p) == 2:
            p[0] = [p[1]]

    def p_empty(self, p):
        'empty :'
        pass

    def p_error(self, p):
<<<<<<< HEAD
        if self.debugging:
            print('Syntax error in input! See log file: {}'.format(self.parsing_logfile))

        print('Syntax error in input! Line: {} failed token:\n{}'.format(p.lineno, p))
=======
        print('Syntax error in input!')
        print(p)
        exit(-1)
>>>>>>> 40e21baa

    def build(self, **kwargs):
        self._parser = yacc.yacc(module=self, **kwargs)

    def parse(self, input):
<<<<<<< HEAD
        if self.debugging:
            self.parsing_logfile = os.path.join(tempfile.gettempdir(), 'rddl_parse.log')
            log = logging.getLogger(__name__)
            log.addHandler(logging.FileHandler(self.parsing_logfile))
            return self._parser.parse(input=input, lexer=self.lexer, debug=log)
        return self._parser.parse(input=input, lexer=self.lexer)
=======
        return self._parser.parse(input=input, lexer=self.lexer)

    def _print_verbose(self, p_name):
        if self._verbose:
            print('>> Parsed `{}` ...'.format(p_name))
>>>>>>> 40e21baa
<|MERGE_RESOLUTION|>--- conflicted
+++ resolved
@@ -860,32 +860,22 @@
         pass
 
     def p_error(self, p):
-<<<<<<< HEAD
         if self.debugging:
             print('Syntax error in input! See log file: {}'.format(self.parsing_logfile))
 
         print('Syntax error in input! Line: {} failed token:\n{}'.format(p.lineno, p))
-=======
-        print('Syntax error in input!')
-        print(p)
-        exit(-1)
->>>>>>> 40e21baa
 
     def build(self, **kwargs):
         self._parser = yacc.yacc(module=self, **kwargs)
 
     def parse(self, input):
-<<<<<<< HEAD
         if self.debugging:
             self.parsing_logfile = os.path.join(tempfile.gettempdir(), 'rddl_parse.log')
             log = logging.getLogger(__name__)
             log.addHandler(logging.FileHandler(self.parsing_logfile))
             return self._parser.parse(input=input, lexer=self.lexer, debug=log)
         return self._parser.parse(input=input, lexer=self.lexer)
-=======
-        return self._parser.parse(input=input, lexer=self.lexer)
 
     def _print_verbose(self, p_name):
         if self._verbose:
-            print('>> Parsed `{}` ...'.format(p_name))
->>>>>>> 40e21baa
+            print('>> Parsed `{}` ...'.format(p_name))